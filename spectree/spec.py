from copy import deepcopy
from functools import wraps

from .config import Config
from .models import Tag
from .plugins import PLUGINS
from .utils import (
    default_after_handler,
    default_before_handler,
    get_model_key,
    get_model_schema,
    parse_comments,
    parse_name,
    parse_params,
    parse_request,
    parse_resp,
)


class SpecTree:
    """
    Interface

    :param str backend_name: choose from ('flask', 'falcon', 'starlette')
    :param backend: a backend that inherit `SpecTree.plugins.base.BasePlugin`
    :param app: backend framework application instance (can be registered later)
    :param before: a callback function of the form
        :meth:`spectree.utils.default_before_handler`
        ``func(req, resp, req_validation_error, instance)``
        that will be called after the request validation before the endpoint function
    :param after: a callback function of the form
        :meth:`spectree.utils.default_after_handler`
        ``func(req, resp, resp_validation_error, instance)``
        that will be called after the response validation
    :param kwargs: update default :class:`spectree.config.Config`
    """

    def __init__(
        self,
        backend_name="base",
        backend=None,
        app=None,
        before=default_before_handler,
        after=default_after_handler,
        **kwargs,
    ):
        self.before = before
        self.after = after
        self.config = Config(**kwargs)
        self.backend_name = backend_name
        self.backend = backend(self) if backend else PLUGINS[backend_name](self)
        # init
        self.models = {}
        if app:
            self.register(app)

    def register(self, app):
        """
        register to backend application

        This will be automatically triggered if the app is passed into the
        init step.
        """
        self.app = app
        self.backend.register_route(self.app)

    @property
    def spec(self):
        """
        get the OpenAPI spec
        """
        if not hasattr(self, "_spec"):
            self._spec = self._generate_spec()
        return self._spec

    def bypass(self, func):
        """
        bypass rules for routes (mode defined in config)

        :normal:    collect all the routes that are not decorated by other
                    `SpecTree` instance
        :greedy:    collect all the routes
        :strict:    collect all the routes decorated by this instance
        """
        if self.config.MODE == "greedy":
            return False
        elif self.config.MODE == "strict":
            return getattr(func, "_decorator", None) != self
        else:
            decorator = getattr(func, "_decorator", None)
            return bool(decorator and decorator != self)

    def validate(
        self,
        query=None,
        json=None,
        headers=None,
        cookies=None,
        resp=None,
        tags=(),
        security=None,
        before=None,
        after=None,
    ):
        """
        - validate query, json, headers in request
        - validate response body and status code
        - add tags to this API route
        - add security to this API route

        :param query: `pydantic.BaseModel`, query in uri like `?name=value`
        :param json: `pydantic.BaseModel`, JSON format request body
        :param headers: `pydantic.BaseModel`, if you have specific headers
        :param cookies: `pydantic.BaseModel`, if you have cookies for this route
        :param resp: `spectree.Response`
        :param tags: a tuple of strings or :class:`spectree.models.Tag`
        :param security: dict with security config for current route and method
        :param before: :meth:`spectree.utils.default_before_handler` for
            specific endpoint
        :param after: :meth:`spectree.utils.default_after_handler` for
            specific endpoint
        """

        def decorate_validation(func):
            # for sync framework
            @wraps(func)
            def sync_validate(*args, **kwargs):
                return self.backend.validate(
                    func,
                    query,
                    json,
                    headers,
                    cookies,
                    resp,
                    before or self.before,
                    after or self.after,
                    *args,
                    **kwargs,
                )

            # for async framework
            @wraps(func)
            async def async_validate(*args, **kwargs):
                return await self.backend.validate(
                    func,
                    query,
                    json,
                    headers,
                    cookies,
                    resp,
                    before or self.before,
                    after or self.after,
                    *args,
                    **kwargs,
                )

            validation = async_validate if self.backend.ASYNC else sync_validate

            if self.config.ANNOTATIONS:
                nonlocal query
                query = func.__annotations__.get("query", query)
                nonlocal json
                json = func.__annotations__.get("json", json)
                nonlocal headers
                headers = func.__annotations__.get("headers", headers)
                nonlocal cookies
                cookies = func.__annotations__.get("cookies", cookies)

            # register
            for name, model in zip(
                ("query", "json", "headers", "cookies"), (query, json, headers, cookies)
            ):
                if model is not None:
                    model_key = self._add_model(model=model)
                    setattr(validation, name, model_key)

            if resp:
                for model in resp.models:
                    self._add_model(model=model)
                validation.resp = resp

            if tags:
                validation.tags = tags

            validation.security = security
            # register decorator
            validation._decorator = self
            return validation

        return decorate_validation

    def _add_model(self, model) -> str:
        """
        unified model processing
        """

        model_key = get_model_key(model=model)
        self.models[model_key] = deepcopy(get_model_schema(model=model))

        return model_key

    def _generate_spec(self):
        """
        generate OpenAPI spec according to routes and decorators
        """
        routes, tags = {}, {}
        for route in self.backend.find_routes():
            path, parameters = self.backend.parse_path(route)
            routes[path] = routes.get(path, {})
            path_is_empty = True
            for method, func in self.backend.parse_func(route):
                if self.backend.bypass(func, method) or self.bypass(func):
                    continue

                path_is_empty = False
                name = parse_name(func)
                summary, desc = parse_comments(func)
                func_tags = getattr(func, "tags", ())
                for tag in func_tags:
                    if str(tag) not in tags:
                        tags[str(tag)] = (
                            tag.dict() if isinstance(tag, Tag) else {"name": tag}
                        )

                security = getattr(func, "security", None)
                routes[path][method.lower()] = {
                    "summary": summary or f"{name} <{method}>",
                    "operationId": f"{method.lower()}_{path}",
                    "description": desc or "",
                    "tags": [str(x) for x in getattr(func, "tags", ())],
                    "parameters": parse_params(func, parameters[:], self.models),
                    "responses": parse_resp(func),
                }
                if security is not None:
                    routes[path][method.lower()]["security"] = [
                        {security_name: security_config}
                        for security_name, security_config in security.items()
                    ]

                request_body = parse_request(func)
                if request_body:
                    routes[path][method.lower()]["requestBody"] = request_body

            if path_is_empty:
                del routes[path]

        spec = {
            "openapi": self.config.OPENAPI_VERSION,
            "info": {
                "title": self.config.TITLE,
                "version": self.config.VERSION,
                "description": self.config.DESCRIPTION,
            },
            "tags": list(tags.values()),
            "paths": {**routes},
            "components": {
                "schemas": {**self.models, **self._get_model_definitions()},
            },
        }

<<<<<<< HEAD
        if self.config.SERVERS:
            spec["servers"] = [
                server.dict() for server in self.config.SERVERS
            ]
=======
        if self.config.SECURITY_SCHEMES:
            spec["components"]["securitySchemes"] = {
                scheme.name: scheme.data.dict(exclude_none=True, by_alias=True)
                for scheme in self.config.SECURITY_SCHEMES
            }
>>>>>>> e3b3b94b

        if self.config.SECURITY:
            spec["security"] = [
                {security_name: security_config}
                for security_name, security_config in self.config.SECURITY.items()
            ]
        return spec

    def _get_model_definitions(self):
        """
        handle nested models
        """
        definitions = {}
        for name, schema in self.models.items():
            if "definitions" in schema:
                for key, value in schema["definitions"].items():
                    definitions[f"{name}.{key}"] = value
                del schema["definitions"]

        return definitions<|MERGE_RESOLUTION|>--- conflicted
+++ resolved
@@ -258,18 +258,14 @@
             },
         }
 
-<<<<<<< HEAD
         if self.config.SERVERS:
-            spec["servers"] = [
-                server.dict() for server in self.config.SERVERS
-            ]
-=======
+            spec["servers"] = [server.dict() for server in self.config.SERVERS]
+
         if self.config.SECURITY_SCHEMES:
             spec["components"]["securitySchemes"] = {
                 scheme.name: scheme.data.dict(exclude_none=True, by_alias=True)
                 for scheme in self.config.SECURITY_SCHEMES
             }
->>>>>>> e3b3b94b
 
         if self.config.SECURITY:
             spec["security"] = [
